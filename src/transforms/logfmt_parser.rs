--- conflicted
+++ resolved
@@ -28,11 +28,7 @@
 #[async_trait::async_trait]
 #[typetag::serde(name = "logfmt_parser")]
 impl TransformConfig for LogfmtConfig {
-<<<<<<< HEAD
-    async fn build(&self, _cx: TransformContext) -> crate::Result<Transform> {
-=======
-    async fn build(&self) -> crate::Result<Box<dyn Transform>> {
->>>>>>> 8d68f999
+    async fn build(&self) -> crate::Result<Transform> {
         let field = self
             .field
             .clone()
