--- conflicted
+++ resolved
@@ -1,13 +1,8 @@
 use crate::transforms::TaskTransform;
 use crate::{
     config::DataType,
-<<<<<<< HEAD
     event::{Event, Lookup, LookupBuf, Value},
-    internal_events::{LuaEventProcessed, LuaGcTriggered, LuaScriptError},
-=======
-    event::{Event, Value},
     internal_events::{LuaGcTriggered, LuaScriptError},
->>>>>>> 507caed1
     transforms::Transform,
 };
 use futures01::Stream as Stream01;
