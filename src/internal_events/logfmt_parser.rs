--- conflicted
+++ resolved
@@ -2,22 +2,6 @@
 use metrics::counter;
 
 #[derive(Debug)]
-<<<<<<< HEAD
-=======
-pub struct LogfmtParserEventProcessed;
-
-impl InternalEvent for LogfmtParserEventProcessed {
-    fn emit_logs(&self) {
-        trace!(message = "Processed one event.");
-    }
-
-    fn emit_metrics(&self) {
-        counter!("events_processed_total", 1);
-    }
-}
-
-#[derive(Debug)]
->>>>>>> e769bccd
 pub struct LogfmtParserMissingField<'a> {
     pub field: &'a str,
 }
